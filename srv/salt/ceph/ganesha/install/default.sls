--- conflicted
+++ resolved
@@ -17,12 +17,5 @@
         - nfs-ganesha
         - nfs-ganesha-ceph
         - nfs-ganesha-rgw
-<<<<<<< HEAD
     - fire_event: True
-=======
-{% if grains.get('os_family', '') == 'Suse' %}
-        - nfs-ganesha-utils
-{% endif %}
-    - fire_event: True
-    - failhard: True
->>>>>>> b8dd1e93
+    - failhard: True